# ZHAW Digital Sustainable Finance Summer School

<<<<<<< HEAD
# ZHAW Digital Sustainable Finance Summer School

=======
>>>>>>> 915fe27e
https://github.com/davidjaggi/ZHAW-DSF-Summer-School

## Intro to Python

1. Jupyter Notebook (Google Colab):
https://colab.research.google.com/drive/11FdrOtFYDrM9kQGlBD8h4lsuZ6bBMh2B?usp=sharing

2. Jupyter Notebook (Google Colab):
https://colab.research.google.com/drive/1EY34EYTFqoygRl6mJAoSlZeO1ynUvsnc?usp=sharing

## Intro Webscraping in Python

Jupyter Notebook (Google Colab):
https://colab.research.google.com/drive/16FS0Ta5xI3ynbfCQi2st5n7psJPilp5w

NotebookLM:
https://notebooklm.google.com/notebook/a045a8c5-4887-454e-ba0b-b0761f66745c

Claude:
https://claude.ai/public/artifacts/102e98b5-c778-4f3c-ad50-3791c9f6a0e0

## Intro to Prompt Engineering

NotebookLM:
https://notebooklm.google.com/notebook/31632ac7-d8de-486f-b21e-4fafd0e9ac84
<|MERGE_RESOLUTION|>--- conflicted
+++ resolved
@@ -1,10 +1,5 @@
 # ZHAW Digital Sustainable Finance Summer School
 
-<<<<<<< HEAD
-# ZHAW Digital Sustainable Finance Summer School
-
-=======
->>>>>>> 915fe27e
 https://github.com/davidjaggi/ZHAW-DSF-Summer-School
 
 ## Intro to Python
